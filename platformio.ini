; PlatformIO Project Configuration File
;
;   Build options: build flags, source filter
;   Upload options: custom upload port, speed and extra flags
;   Library options: dependencies, extra library storages
;   Advanced options: extra scripting
;
; Please visit documentation for the other options and examples
; https://docs.platformio.org/page/projectconf.html

[platformio]
<<<<<<< HEAD
default_envs = eink # lora-relay-v1 # nrf52840dk-geeksville # linux # or if you'd like to change the default to something like lora-relay-v1 put that here
;default_envs = heltec # lora-relay-v1 # nrf52840dk-geeksville # linux # or if you'd like to change the default to something like lora-relay-v1 put that here
=======
;default_envs = tbeam
;default_envs = tbeam0.7
;default_envs = heltec
;default_envs = tlora-v1
;default_envs = tlora-v2
;default_envs = lora-relay-v1 # nrf board
default_envs = linux # lora-relay-v1 # nrf52840dk-geeksville # linux # or if you'd like to change the default to something like lora-relay-v1 put that here
>>>>>>> 485fec96

[common]
; common is not currently used

; REQUIRED environment variables - if not set the specified default will be sued
; The following environment variables must be set in the shell if you'd like to override them.
; They are used in this ini file as systenv.VARNAME, so in your shell do export "VARNAME=fish"
; COUNTRY (default US), i.e. "export COUNTRY=EU865"
; HW_VERSION (default emptystring)

[env]

; note: APP_VERSION now comes from bin/version.json
extra_scripts = bin/platformio-custom.py 

; note: we add src to our include search path so that lmic_project_config can override
; FIXME: fix lib/BluetoothOTA dependency back on src/ so we can remove -Isrc
build_flags = -Wno-missing-field-initializers -Isrc -Isrc/mesh -Isrc/gps -Ilib/nanopb/include -Wl,-Map,.pio/build/output.map 
  -DHW_VERSION_${sysenv.COUNTRY}
  -DHW_VERSION=${sysenv.HW_VERSION}
  -DUSE_THREAD_NAMES
  -DTINYGPSPLUS_OPTION_NO_CUSTOM_FIELDS

; leave this commented out to avoid breaking Windows
;upload_port = /dev/ttyUSB0
;monitor_port = /dev/ttyUSB0

;upload_port = /dev/cu.SLAB_USBtoUART
;monitor_port = /dev/cu.SLAB_USBtoUART

; the default is esptool
; upload_protocol = esp-prog

; monitor_speed = 115200
monitor_speed = 921600

# debug_tool = esp-prog
# debug_port = /dev/ttyACM0

debug_tool = jlink
;upload_protocol = jlink

; debug_tool = olimex-arm-usb-ocd-h
; upload_protocol = olimex-arm-usb-ocd-h

;debug_init_cmds =
;  monitor adapter_khz 10000

lib_deps =
  https://github.com/meshtastic/esp8266-oled-ssd1306.git ; ESP8266_SSD1306 
  https://github.com/geeksville/OneButton.git ; OneButton library for non-blocking button debounce
  1202 ; CRC32, explicitly needed because dependency is missing in the ble ota update lib
  https://github.com/meshtastic/arduino-fsm.git#2f106146071fc7bc620e1e8d4b88dc4e0266ce39
  https://github.com/meshtastic/SparkFun_Ublox_Arduino_Library.git#31015a55e630a2df77d9d714669c621a5bf355ad
  https://github.com/meshtastic/RadioLib.git#07de964e929238949035fb0d5887026a3058df1a
  https://github.com/meshtastic/TinyGPSPlus.git#9c1d584d2469523381e077b0b9c1bf868d6c0206
  https://github.com/meshtastic/AXP202X_Library.git#8404abb6d4b486748636bc6ad72d2a47baaf5460
  Wire ; explicitly needed here because the AXP202 library forgets to add it
  SPI
  https://github.com/geeksville/ArduinoThread.git#333ffd09b596977c217ba25da4258f588b462ac6
  
; Common settings for conventional (non Portduino) Ardino targets
[arduino_base]

framework = arduino

lib_deps =
  ${env.lib_deps}

build_flags = ${env.build_flags} -Os

src_filter = ${env.src_filter} -<portduino/>

; Common settings for ESP targes, mixin with extends = esp32_base
[esp32_base]
extends = arduino_base
platform = espressif32
src_filter = 
  ${arduino_base.src_filter} -<nrf52/>
upload_speed = 921600
debug_init_break = tbreak setup
build_flags =
  ${arduino_base.build_flags} -Wall -Wextra -Isrc/esp32 -Isrc/esp32-mfix-esp32-psram-cache-issue -lnimble -std=c++11 
  -DLOG_LOCAL_LEVEL=ESP_LOG_DEBUG -DCORE_DEBUG_LEVEL=ARDUHAL_LOG_LEVEL_DEBUG
  -DAXP_DEBUG_PORT=Serial
lib_deps =
  ${arduino_base.lib_deps}
  https://github.com/meshtastic/esp32_https_server.git
# Hmm - this doesn't work yet
# board_build.ldscript = linker/esp32.extram.bss.ld
lib_ignore = segger_rtt
platform_packages =
    framework-arduinoespressif32@https://github.com/meshtastic/arduino-esp32.git#352c8ea7cb73f10433ed139f34251979c470ad56

; customize the partition table
; http://docs.platformio.org/en/latest/platforms/espressif32.html#partition-tables
board_build.partitions = partition-table.csv

; not needed included in ttgo-t-beam board file
; also to use PSRAM https://docs.platformio.org/en/latest/platforms/espressif32.html#external-ram-psram
;  -DBOARD_HAS_PSRAM
;  -mfix-esp32-psram-cache-issue

; -DLOG_LOCAL_LEVEL=ESP_LOG_DEBUG -DCORE_DEBUG_LEVEL=ARDUHAL_LOG_LEVEL_DEBUG

; The 1.0 release of the TBEAM board 
[env:tbeam]
extends = esp32_base
board = ttgo-t-beam
lib_deps =
  ${esp32_base.lib_deps}
build_flags = 
  ${esp32_base.build_flags} -D TBEAM_V10

; The original TBEAM board without the AXP power chip and a few other changes
; Note: I've heard reports this didn't work.  Disabled until someone with a 0.7 can test and debug.
[env:tbeam0.7]
extends = esp32_base
board = ttgo-t-beam
build_flags = 
  ${esp32_base.build_flags} -D TBEAM_V07

[env:heltec]
;build_type = debug ; to make it possible to step through our jtag debugger 
extends = esp32_base
board = heltec_wifi_lora_32_V2

[env:tlora-v1]
extends = esp32_base
board = ttgo-lora32-v1
build_flags = 
  ${esp32_base.build_flags} -D TLORA_V1

; note: the platformio definition for lora32-v2 seems stale, it is missing a pins_arduino.h file, therefore I don't think it works
[env:tlora-v2]
extends = esp32_base
board = ttgo-lora32-v1
build_flags = 
  ${esp32_base.build_flags} -D TLORA_V2

[env:tlora-v2-1-1.6]
extends = esp32_base
board = ttgo-lora32-v1
build_flags = 
  ${esp32_base.build_flags} -D TLORA_V2_1_16

; The Heltec Cubecell plus 
; IMPORTANT NOTE: This target doesn't yet work and probably won't ever work.  I'm keeping it around for now.
; For more details see my post in the forum.
[env:cubecellplus]
platform = https://github.com/HelTecAutomation/platform-asrmicro650x.git ; we use top-of-tree because stable version has too many bugs - asrmicro650x
board = cubecell_board_plus
; FIXME, bug in cubecell arduino - they are supposed to set ARDUINO
build_flags = ${arduino_base.build_flags} -DARDUINO=100 -Isrc/cubecell
src_filter = 
  ${arduino_base.src_filter} -<esp32/> -<nrf52/>
  
; Common settings for NRF52 based targets
[nrf52_base]
; Instead of the standard nordicnrf52 platform, we use our fork which has our added variant files
; platform = nordicnrf52
platform = https://github.com/meshtastic/platform-nordicnrf52.git#1a2639a6b0f79b5df66bea3e3089f0d5285fdc63
extends = arduino_base
debug_tool = jlink
build_type = debug ; I'm debugging with ICE a lot now
; note: liboberon provides the AES256 implementation for NRF52 (though not using the hardware acceleration of the NRF52840 - FIXME)
build_flags = 
  ${arduino_base.build_flags} -Wno-unused-variable 
  -Isrc/nrf52 
  -Isdk-nrfxlib/crypto/nrf_oberon/include -Lsdk-nrfxlib/crypto/nrf_oberon/lib/cortex-m4/hard-float/ -lliboberon_3.0.3 
;-DCFG_DEBUG=3
src_filter = 
  ${arduino_base.src_filter} -<esp32/> -<nimble/> -<mesh/wifi/> -<mesh/http/>
lib_ignore =
  BluetoothOTA
monitor_port = /dev/ttyACM1

debug_extra_cmds =
  source gdbinit

; after programming the flash, reset the initial PC
; debug_load_cmds = load

; Set initial breakpoint (defaults to main)
debug_init_break =
;debug_init_break = tbreak loop
;debug_init_break = tbreak Reset_Handler

; The NRF52840-dk development board
; Note: By default no lora device is created for this build - it uses a simulated interface
[env:nrf52840dk]
extends = nrf52_base
board = nrf52840_dk

; The NRF52840-dk development board, but @geeksville's board - which has a busted oscilliator 
[env:nrf52840dk-geeksville]
extends = nrf52_base
board = nrf52840_dk_modified
# add our variants files to the include and src paths
build_flags = ${nrf52_base.build_flags} -Ivariants/pca10056-rc-clock
src_filter = ${nrf52_base.src_filter} +<../variants/pca10056-rc-clock>

; Note: By default no lora device is created for this build - it uses a simulated interface
[env:feather_nrf52832]
extends = nrf52_base
board = adafruit_feather_nrf52832

[env:rak815]
extends = nrf52_base
board = rak815
debug_tool = jlink
upload_protocol = jlink
monitor_port = /dev/ttyUSB0
; this board's serial chip can only run at 115200, not faster
monitor_speed = 115200 

# For experimenting with RAM sizes
# board_build.ldscript = linker/nrf52840_s140_sim832.ld

; The PPR board
[env:ppr]
extends = nrf52_base
board = ppr
lib_deps = 
  ${arduino_base.lib_deps}
  UC1701

; The PPR board
[env:ppr1]
extends = nrf52_base
board = ppr1
build_flags = ${nrf52_base.build_flags} -Ivariants/ppr1
src_filter = ${nrf52_base.src_filter} +<../variants/ppr1>
lib_deps = 
  ${arduino_base.lib_deps}

; First prototype eink/nrf52840/sx1262 device
[env:eink]
extends = nrf52_base
board = eink
# add our variants files to the include and src paths
# define build flags for the TFT_eSPI library
build_flags = ${nrf52_base.build_flags} -Ivariants/eink
  -DBUSY_PIN=3 -DRST_PIN=2 -DDC_PIN=28 -DCS_PIN=30
src_filter = ${nrf52_base.src_filter} +<../variants/eink>
lib_deps = 
  ${arduino_base.lib_deps}
  https://github.com/geeksville/EPD_Libraries.git
  TFT_eSPI

; First prototype eink/nrf52840/sx1262 device
[env:eink0.1]
extends = nrf52_base
board = eink0.1
# add our variants files to the include and src paths
# define build flags for the TFT_eSPI library
build_flags = ${nrf52_base.build_flags} -Ivariants/eink0.1
  -DBUSY_PIN=3 -DRST_PIN=2 -DDC_PIN=28 -DCS_PIN=30
src_filter = ${nrf52_base.src_filter} +<../variants/eink0.1>
lib_deps = 
  ${arduino_base.lib_deps}
  https://github.com/geeksville/EPD_Libraries.git
  TFT_eSPI

; The https://github.com/BigCorvus/SX1262-LoRa-BLE-Relay board by @BigCorvus
[env:lora-relay-v1]
extends = nrf52_base
board = lora-relay-v1
# add our variants files to the include and src paths
# define build flags for the TFT_eSPI library
build_flags = ${nrf52_base.build_flags} -Ivariants/lora_relay_v1
  -DUSER_SETUP_LOADED
  -DTFT_WIDTH=80
  -DTFT_HEIGHT=160
  -DST7735_GREENTAB160x80
  -DST7735_DRIVER
  -DTFT_CS=ST7735_CS
  -DTFT_DC=ST7735_RS
  -DTFT_RST=ST7735_RESET
  -DSPI_FREQUENCY=27000000
src_filter = ${nrf52_base.src_filter} +<../variants/lora_relay_v1>
lib_deps = 
  ${arduino_base.lib_deps}
  SparkFun BQ27441 LiPo Fuel Gauge Arduino Library
  TFT_eSPI

; The https://github.com/BigCorvus/LoRa-BLE-Relay-v2 board by @BigCorvus
[env:lora-relay-v2]
extends = nrf52_base
board = lora-relay-v2
# add our variants files to the include and src paths
# define build flags for the TFT_eSPI library
build_flags = ${nrf52_base.build_flags} -Ivariants/lora_relay_v2
  -DUSER_SETUP_LOADED
  -DTFT_WIDTH=80
  -DTFT_HEIGHT=160
  -DST7735_GREENTAB160x80
  -DST7735_DRIVER
  -DTFT_CS=ST7735_CS
  -DTFT_DC=ST7735_RS
  -DTFT_RST=ST7735_RESET
  -DSPI_FREQUENCY=27000000
  -DTFT_WR=ST7735_SDA
  -DTFT_SCLK=ST7735_SCK
src_filter = ${nrf52_base.src_filter} +<../variants/lora_relay_v2>
lib_deps = 
  ${arduino_base.lib_deps}
  SparkFun BQ27441 LiPo Fuel Gauge Arduino Library
  TFT_eSPI

; The Portduino based sim environment on top of linux
[env:linux]
platform = https://github.com/geeksville/platform-portduino.git
src_filter = ${env.src_filter} -<esp32/> -<nimble/> -<nrf52/> -<mesh/http/>
build_flags = ${arduino_base.build_flags} -O0
framework = arduino
board = linux_x86_64
lib_deps =
  ${arduino_base.lib_deps}
  rweather/Crypto

; The GenieBlocks LORA prototype board
[env:genieblocks_lora]
extends = esp32_base
board = genieblocks_lora
build_flags = 
  ${esp32_base.build_flags} -D GENIEBLOCKS<|MERGE_RESOLUTION|>--- conflicted
+++ resolved
@@ -9,10 +9,6 @@
 ; https://docs.platformio.org/page/projectconf.html
 
 [platformio]
-<<<<<<< HEAD
-default_envs = eink # lora-relay-v1 # nrf52840dk-geeksville # linux # or if you'd like to change the default to something like lora-relay-v1 put that here
-;default_envs = heltec # lora-relay-v1 # nrf52840dk-geeksville # linux # or if you'd like to change the default to something like lora-relay-v1 put that here
-=======
 ;default_envs = tbeam
 ;default_envs = tbeam0.7
 ;default_envs = heltec
@@ -20,7 +16,6 @@
 ;default_envs = tlora-v2
 ;default_envs = lora-relay-v1 # nrf board
 default_envs = linux # lora-relay-v1 # nrf52840dk-geeksville # linux # or if you'd like to change the default to something like lora-relay-v1 put that here
->>>>>>> 485fec96
 
 [common]
 ; common is not currently used
